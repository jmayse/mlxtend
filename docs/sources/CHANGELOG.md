# Release Notes

---

The CHANGELOG for the current development version is available at
[https://github.com/rasbt/mlxtend/blob/master/docs/sources/CHANGELOG.md](https://github.com/rasbt/mlxtend/blob/master/docs/sources/CHANGELOG.md).

---

### Version 0.15.0dev (TBD)

##### Downloads

- [Source code (zip)](https://github.com/rasbt/mlxtend/archive/v0.15.0.zip)
- [Source code (tar.gz)](https://github.com/rasbt/mlxtend/archive/v0.15.0.tar.gz)

##### New Features

- Adds a new function, `mlxtend.evaluate.bias_variance_decomp` that decomposes the loss of a regressor or classifier into bias and variance terms. ([#470](https://github.com/rasbt/mlxtend/pull/470))
- Adds a `whitening` parameter to `PrincipalComponentAnalysis`, to optionally whiten the transformed data such that the features have unit variance. ([#475](https://github.com/rasbt/mlxtend/pull/475))

##### Changes

- Changed the default solver in `PrincipalComponentAnalysis` to `'svd'` instead of `'eigen'` to improve numerical stability. ([#474](https://github.com/rasbt/mlxtend/pull/474))


##### Bug Fixes

<<<<<<< HEAD
- The eigenvectors maybe have not been sorted in certain edge cases in `LinearDiscriminantAnalysis`. ([#478](https://github.com/rasbt/mlxtend/pull/478))
=======
- The eigenvectors maybe have not been sorted in certain edge cases if solver was `'eigen'` in `PrincipalComponentAnalysis`. ([#477](https://github.com/rasbt/mlxtend/pull/477))
>>>>>>> 4a9e5e0d



### Version 0.14.0 (11-09-2018)

##### Downloads

- [Source code (zip)](https://github.com/rasbt/mlxtend/archive/v0.14.0.zip)
- [Source code (tar.gz)](https://github.com/rasbt/mlxtend/archive/v0.14.0.tar.gz)

##### New Features

- Added a `scatterplotmatrix` function to the `plotting` module. ([#437](https://github.com/rasbt/mlxtend/pull/437))
- Added `sample_weight` option to `StackingRegressor`, `StackingClassifier`, `StackingCVRegressor`, `StackingCVClassifier`, `EnsembleVoteClassifier`. ([#438](https://github.com/rasbt/mlxtend/issues/438))
- Added a `RandomHoldoutSplit` class to perform a random train/valid split without rotation in `SequentialFeatureSelector`, scikit-learn `GridSearchCV` etc. ([#442](https://github.com/rasbt/mlxtend/pull/442))
- Added a `PredefinedHoldoutSplit` class to perform a train/valid split, based on user-specified indices, without rotation in `SequentialFeatureSelector`, scikit-learn `GridSearchCV` etc. ([#443](https://github.com/rasbt/mlxtend/pull/443))
- Created a new `mlxtend.image` submodule for working on image processing-related tasks. ([#457](https://github.com/rasbt/mlxtend/pull/457))
- Added a new convenience function `extract_face_landmarks` based on `dlib` to `mlxtend.image`. ([#458](https://github.com/rasbt/mlxtend/pull/458))
- Added a `method='oob'` option to the `mlxtend.evaluate.bootstrap_point632_score` method to compute the classic out-of-bag bootstrap estimate ([#459](https://github.com/rasbt/mlxtend/pull/459))
- Added a `method='.632+'` option to the `mlxtend.evaluate.bootstrap_point632_score` method to compute the .632+ bootstrap estimate that addresses the optimism bias of the .632 bootstrap ([#459](https://github.com/rasbt/mlxtend/pull/459))
- Added a new `mlxtend.evaluate.ftest` function to perform an F-test for comparing the accuracies of two or more classification models. ([#460](https://github.com/rasbt/mlxtend/pull/460))
- Added a new `mlxtend.evaluate.combined_ftest_5x2cv` function to perform an combined 5x2cv F-Test for comparing the performance of two models. ([#461](https://github.com/rasbt/mlxtend/pull/461))
- Added a new `mlxtend.evaluate.difference_proportions` test for comparing two proportions (e.g., classifier accuracies) ([#462](https://github.com/rasbt/mlxtend/pull/462))


##### Changes

- Addressed deprecations warnings in NumPy 0.15. ([#425](https://github.com/rasbt/mlxtend/pull/425))
- Because of complications in PR ([#459](https://github.com/rasbt/mlxtend/pull/459)), Python 2.7 was now dropped; since official support for Python 2.7 by the Python Software Foundation is ending in approx. 12 months anyways, this re-focussing will hopefully free up some developer time with regard to not having to worry about backward compatibility

##### Bug Fixes

- Fixed an issue with a missing import in `mlxtend.plotting.plot_confusion_matrix`. ([#428](https://github.com/rasbt/mlxtend/pull/428))

### Version 0.13.0 (2018-07-20)

##### Downloads

- [Source code (zip)](https://github.com/rasbt/mlxtend/archive/v0.13.0.zip)
- [Source code (tar.gz)](https://github.com/rasbt/mlxtend/archive/v0.13.0.tar.gz)

##### New Features

- A meaningful error message is now raised when a cross-validation generator is used with `SequentialFeatureSelector`. ([#377](https://github.com/rasbt/mlxtend/pull/377))
- The `SequentialFeatureSelector` now accepts custom feature names via the `fit` method for more interpretable feature subset reports. ([#379](https://github.com/rasbt/mlxtend/pull/379))
- The `SequentialFeatureSelector` is now also compatible with Pandas DataFrames and uses DataFrame column-names for more interpretable feature subset reports. ([#379](https://github.com/rasbt/mlxtend/pull/379))
- `ColumnSelector` now works with Pandas DataFrames columns. ([#378](https://github.com/rasbt/mlxtend/pull/378) by [Manuel Garrido](https://github.com/manugarri))
- The `ExhaustiveFeatureSelector` estimator in `mlxtend.feature_selection` now is safely stoppable mid-process by control+c. ([#380](https://github.com/rasbt/mlxtend/pull/380))
- Two new functions, `vectorspace_orthonormalization` and `vectorspace_dimensionality` were added to `mlxtend.math` to use the Gram-Schmidt process to convert a set of linearly independent vectors into a set of orthonormal basis vectors, and to compute the dimensionality of a vectorspace, respectively. ([#382](https://github.com/rasbt/mlxtend/pull/382))
- `mlxtend.frequent_patterns.apriori` now supports pandas `SparseDataFrame`s to generate frequent itemsets. ([#404](https://github.com/rasbt/mlxtend/pull/404) via [Daniel Morales](https://github.com/rasbt/mlxtend/pull/404))
- The `plot_confusion_matrix` function now has the ability to show normalized confusion matrix coefficients in addition to or instead of absolute confusion matrix coefficients with or without a colorbar. The text display method has been changed so that the full range of the colormap is used. The default size is also now set based on the number of classes.
- Added support for merging the meta features with the original input features in `StackingRegressor` (via `use_features_in_secondary`) like it is already supported in the other Stacking classes. ([#418](https://github.com/rasbt/mlxtend/pull/418))
- Added a `support_only` to the `association_rules` function, which allow constructing association rules (based on the support metric only) for cropped input DataFrames that don't contain a complete set of antecedent and consequent support values. ([#421](https://github.com/rasbt/mlxtend/pull/421))

##### Changes

- Itemsets generated with `apriori` are now `frozenset`s ([#393](https://github.com/rasbt/mlxtend/issues/393) by [William Laney](https://github.com/WLaney) and [#394](https://github.com/rasbt/mlxtend/issues/394))
- Now raises an error if a input DataFrame to `apriori` contains non 0, 1, True, False values. [#419](https://github.com/rasbt/mlxtend/issues/419))

##### Bug Fixes

- Allow mlxtend estimators to be cloned via scikit-learn's `clone` function. ([#374](https://github.com/rasbt/mlxtend/pull/374))
- Fixes bug to allow the correct use of `refit=False` in `StackingRegressor` and `StackingCVRegressor`  ([#384](https://github.com/rasbt/mlxtend/pull/384) and ([#385](https://github.com/rasbt/mlxtend/pull/385)) by [selay01](https://github.com/selay01))
- Allow `StackingClassifier` to work with sparse matrices when `use_features_in_secondary=True`  ([#408](https://github.com/rasbt/mlxtend/issues/408) by [Floris Hoogenbook](https://github.com/FlorisHoogenboom))
- Allow `StackingCVRegressor` to work with sparse matrices when `use_features_in_secondary=True`  ([#416](https://github.com/rasbt/mlxtend/issues/416))
- Allow `StackingCVClassifier` to work with sparse matrices when `use_features_in_secondary=True`  ([#417](https://github.com/rasbt/mlxtend/issues/417))



### Version 0.12.0 (2018-21-04)

##### Downloads

- [Source code (zip)](https://github.com/rasbt/mlxtend/archive/v0.12.0.zip)
- [Source code (tar.gz)](https://github.com/rasbt/mlxtend/archive/v0.12.0.tar.gz)

##### New Features

-  A new `feature_importance_permuation` function to compute the feature importance in classifiers and regressors via the *permutation importance* method ([#358](https://github.com/rasbt/mlxtend/pull/358))
-  The fit method of the `ExhaustiveFeatureSelector` now optionally accepts `**fit_params` for the estimator that is used for the feature selection. ([#354](https://github.com/rasbt/mlxtend/pull/354) by Zach Griffith)
-  The fit method of the `SequentialFeatureSelector` now optionally accepts
`**fit_params` for the estimator that is used for the feature selection. ([#350](https://github.com/rasbt/mlxtend/pull/350) by Zach Griffith)


##### Changes


- Replaced `plot_decision_regions` colors by a colorblind-friendly palette and adds contour lines for decision regions. ([#348](https://github.com/rasbt/mlxtend/issues/348))
- All stacking estimators now raise `NonFittedErrors` if any method for inference is called prior to fitting the estimator. ([#353](https://github.com/rasbt/mlxtend/issues/353))
- Renamed the `refit` parameter of both the `StackingClassifier` and `StackingCVClassifier` to `use_clones` to be more explicit and less misleading. ([#368](https://github.com/rasbt/mlxtend/pull/368))


##### Bug Fixes

- Various changes in the documentation and documentation tools to fix formatting issues ([#363](https://github.com/rasbt/mlxtend/pull/363))
- Fixes a bug where the `StackingCVClassifier`'s meta features were not stored in the original order when `shuffle=True` ([#370](https://github.com/rasbt/mlxtend/pull/370))
- Many documentation improvements, including links to the User Guides in the API docs ([#371](https://github.com/rasbt/mlxtend/pull/371))



### Version 0.11.0 (2018-03-14)

##### Downloads

- [Source code (zip)](https://github.com/rasbt/mlxtend/archive/v0.11.0.zip)
- [Source code (tar.gz)](https://github.com/rasbt/mlxtend/archive/v0.11.0.tar.gz)

##### New Features

-   New function implementing the resampled paired t-test procedure (`paired_ttest_resampled`)
    to compare the performance of two models. ([#323](https://github.com/rasbt/mlxtend/issues/323))
-   New function implementing the k-fold paired t-test procedure (`paired_ttest_kfold_cv`)
    to compare the performance of two models
    (also called k-hold-out paired t-test). ([#324](https://github.com/rasbt/mlxtend/issues/324))
-   New function implementing the 5x2cv paired t-test procedure (`paired_ttest_5x2cv`) proposed by Dieterrich (1998)
    to compare the performance of two models. ([#325](https://github.com/rasbt/mlxtend/issues/325))
- A `refit` parameter was added to stacking classes (similar to the `refit` parameter in the `EnsembleVoteClassifier`), to support classifiers and regressors that follow the scikit-learn API but are not compatible with scikit-learn's `clone` function. ([#322](https://github.com/rasbt/mlxtend/issues/322))
- The `ColumnSelector` now has a `drop_axis` argument to use it in pipelines with `CountVectorizers`. ([#333](https://github.com/rasbt/mlxtend/pull/333))

##### Changes


- Raises an informative error message if `predict` or `predict_meta_features` is called prior to calling the `fit` method in `StackingRegressor` and `StackingCVRegressor`. ([#315](https://github.com/rasbt/mlxtend/issues/315))
- The `plot_decision_regions` function now automatically determines the optimal setting based on the feature dimensions and supports anti-aliasing. The old `res`  parameter has been deprecated. ([#309](https://github.com/rasbt/mlxtend/pull/309) by [Guillaume Poirier-Morency](https://github.com/arteymix))
- Apriori code is faster due to optimization in `onehot transformation` and the amount of candidates generated by the `apriori` algorithm. ([#327](https://github.com/rasbt/mlxtend/pull/327) by [Jakub Smid](https://github.com/jaksmid))
- The `OnehotTransactions` class (which is typically often used in combination with the `apriori` function for association rule mining) is now more memory efficient as it uses boolean arrays instead of integer arrays. In addition, the `OnehotTransactions` class can be now be provided with `sparse` argument to generate sparse representations of the `onehot` matrix to further improve memory efficiency. ([#328](https://github.com/rasbt/mlxtend/pull/328) by [Jakub Smid](https://github.com/jaksmid))
- The `OneHotTransactions` has been deprecated and replaced by the `TransactionEncoder`. ([#332](https://github.com/rasbt/mlxtend/pull/332)
- The `plot_decision_regions` function now has three new parameters, `scatter_kwargs`, `contourf_kwargs`, and `scatter_highlight_kwargs`, that can be used to modify the plotting style. ([#342](https://github.com/rasbt/mlxtend/pull/342) by [James Bourbeau](https://github.com/jrbourbeau))


##### Bug Fixes

- Fixed issue when class labels were provided to the `EnsembleVoteClassifier` when `refit` was set to `false`. ([#322](https://github.com/rasbt/mlxtend/issues/322))
- Allow arrays with 16-bit and 32-bit precision in `plot_decision_regions` function. ([#337](https://github.com/rasbt/mlxtend/issues/337))
- Fixed bug that raised an indexing error if the number of items was <= 1 when computing association rules using the conviction metric. ([#340](https://github.com/rasbt/mlxtend/issues/340))



### Version 0.10.0 (2017-12-22)

##### Downloads

- [Source code (zip)](https://github.com/rasbt/mlxtend/archive/v0.10.0.zip)
- [Source code (tar.gz)](https://github.com/rasbt/mlxtend/archive/v0.10.0.tar.gz)

##### New Features

- New `store_train_meta_features` parameter for `fit` in StackingCVRegressor. if True, train meta-features are stored in `self.train_meta_features_`.
    New `pred_meta_features` method for `StackingCVRegressor`. People can get test meta-features using this method. ([#294](https://github.com/rasbt/mlxtend/pull/294) via [takashioya](https://github.com/takashioya))
- The new `store_train_meta_features` attribute and `pred_meta_features` method for the `StackingCVRegressor` were also added to the `StackingRegressor`, `StackingClassifier`, and `StackingCVClassifier` ([#299](https://github.com/rasbt/mlxtend/pull/299) & [#300](https://github.com/rasbt/mlxtend/pull/300))
- New function (`evaluate.mcnemar_tables`) for creating multiple 2x2 contigency from model predictions arrays that can be used in multiple McNemar (post-hoc) tests or Cochran's Q or F tests, etc. ([#307](https://github.com/rasbt/mlxtend/issues/307))
- New function (`evaluate.cochrans_q`) for performing Cochran's Q test to compare the accuracy of multiple classifiers. ([#310](https://github.com/rasbt/mlxtend/issues/310))

##### Changes

- Added `requirements.txt` to `setup.py`. ([#304](https://github.com/rasbt/mlxtend/issues/304) via [Colin Carrol](https://github.com/ColCarroll))


##### Bug Fixes

- Improved numerical stability for p-values computed via the the exact McNemar test ([#306](https://github.com/rasbt/mlxtend/issues/306))
- `nose` is not required to use the library ([#302](https://github.com/rasbt/mlxtend/issues/302))

### Version 0.9.1 (2017-11-19)

##### Downloads

- [Source code (zip)](https://github.com/rasbt/mlxtend/archive/v0.9.1.zip)
- [Source code (tar.gz)](https://github.com/rasbt/mlxtend/archive/v0.9.1.tar.gz)

##### New Features

- Added `mlxtend.evaluate.bootstrap_point632_score` to evaluate the performance of estimators using the .632 bootstrap. ([#283](https://github.com/rasbt/mlxtend/pull/283))
- New `max_len` parameter for the frequent itemset generation via the `apriori` function to allow for early stopping. ([#270](https://github.com/rasbt/mlxtend/pull/270))

##### Changes

- All feature index tuples in `SequentialFeatureSelector` or now in sorted order. ([#262](https://github.com/rasbt/mlxtend/pull/262))
- The `SequentialFeatureSelector` now runs the continuation of the floating inclusion/exclusion as described in Novovicova & Kittler (1994).
Note that this didn't cause any difference in performance on any of the test scenarios but could lead to better performance in certain edge cases.
([#262](https://github.com/rasbt/mlxtend/pull/262))
- `utils.Counter` now accepts a name variable to help distinguish between multiple counters, time precision can be set with the 'precision' kwarg and the new attribute end_time holds the time the last iteration completed. ([#278](https://github.com/rasbt/mlxtend/pull/278) via [Mathew Savage](https://github.com/matsavage))


##### Bug Fixes

- Fixed an deprecation error that occured with McNemar test when using SciPy 1.0. ([#283](https://github.com/rasbt/mlxtend/pull/283))


### Version 0.9.0 (2017-10-21)


##### Downloads

- [Source code (zip)](https://github.com/rasbt/mlxtend/archive/v0.9.0.zip)
- [Source code (tar.gz)](https://github.com/rasbt/mlxtend/archive/v0.9.0.tar.gz)

##### New Features

- Added `evaluate.permutation_test`, a permutation test for hypothesis testing (or A/B testing) to test if two samples come from the same distribution. Or in other words, a procedure to test the null hypothesis that that two groups are not significantly different (e.g., a treatment and a control group). ([#250](https://github.com/rasbt/mlxtend/pull/250))
- Added `'leverage'` and `'conviction` as evaluation metrics to the `frequent_patterns.association_rules` function. ([#246](https://github.com/rasbt/mlxtend/pull/246) & [#247](https://github.com/rasbt/mlxtend/pull/247))
- Added a `loadings_` attribute to `PrincipalComponentAnalysis` to compute the factor loadings of the features on the principal components. ([#251](https://github.com/rasbt/mlxtend/pull/251))
- Allow grid search over classifiers/regressors in ensemble and stacking estimators. ([#259](https://github.com/rasbt/mlxtend/pull/259))
- New `make_multiplexer_dataset` function that creates a dataset generated by a n-bit Boolean multiplexer for evaluating supervised learning algorithms. ([#263](https://github.com/rasbt/mlxtend/pull/263))
- Added a new `BootstrapOutOfBag` class, an implementation of the out-of-bag bootstrap to evaluate supervised learning algorithms. ([#265](https://github.com/rasbt/mlxtend/pull/265))
- The parameters for `StackingClassifier`, `StackingCVClassifier`, `StackingRegressor`, `StackingCVRegressor`, and `EnsembleVoteClassifier` can now be tuned using scikit-learn's `GridSearchCV` ([#254](https://github.com/rasbt/mlxtend/pull/254) via [James Bourbeau](https://github.com/jrbourbeau))

##### Changes

- The `'support'` column returned by `frequent_patterns.association_rules` was changed to compute the support of "antecedant union consequent", and new `antecedant support'` and `'consequent support'` column were added to avoid ambiguity. ([#245](https://github.com/rasbt/mlxtend/pull/245))
- Allow the `OnehotTransactions` to be cloned via scikit-learn's `clone` function, which is required by e.g., scikit-learn's `FeatureUnion` or `GridSearchCV` (via [Iaroslav Shcherbatyi](https://github.com/iaroslav-ai)). ([#249](https://github.com/rasbt/mlxtend/pull/249))

##### Bug Fixes

- Fix issues with `self._init_time` parameter in `_IterativeModel` subclasses. ([#256](https://github.com/rasbt/mlxtend/pull/256))
- Fix imprecision bug that occurred in `plot_ecdf` when run on Python 2.7. ([264](https://github.com/rasbt/mlxtend/pull/264))
- The vectors from SVD in `PrincipalComponentAnalysis` are now being scaled so that the eigenvalues via `solver='eigen'` and `solver='svd'` now store eigenvalues that have the same magnitudes. ([#251](https://github.com/rasbt/mlxtend/pull/251))

### Version 0.8.0 (2017-09-09)


##### Downloads

- [Source code (zip)](https://github.com/rasbt/mlxtend/archive/v0.8.0.zip)
- [Source code (tar.gz)](https://github.com/rasbt/mlxtend/archive/v0.8.0.tar.gz)

##### New Features

- Added a `mlxtend.evaluate.bootstrap` that implements the ordinary nonparametric bootstrap to bootstrap a single statistic (for example, the mean. median, R^2 of a regression fit, and so forth) [#232](https://github.com/rasbt/mlxtend/pull/232)
- `SequentialFeatureSelecor`'s `k_features` now accepts a string argument "best" or "parsimonious" for more "automated" feature selection. For instance, if "best" is provided, the feature selector will return the feature subset with the best cross-validation performance. If "parsimonious" is provided as an argument, the smallest feature subset that is within one standard error of the cross-validation performance will be selected. [#238](https://github.com/rasbt/mlxtend/pull/238)

##### Changes

- `SequentialFeatureSelector` now uses `np.nanmean` over normal mean to support scorers that may return `np.nan`  [#211](https://github.com/rasbt/mlxtend/pull/211) (via [mrkaiser](https://github.com/mrkaiser))
- The `skip_if_stuck` parameter was removed from `SequentialFeatureSelector` in favor of a more efficient implementation comparing the conditional inclusion/exclusion results (in the floating versions) to the performances of previously sampled feature sets that were cached [#237](https://github.com/rasbt/mlxtend/pull/237)
- `ExhaustiveFeatureSelector` was modified to consume substantially less memory [#195](https://github.com/rasbt/mlxtend/pull/195) (via [Adam Erickson](https://github.com/adam-erickson))

##### Bug Fixes

- Fixed a bug where the `SequentialFeatureSelector` selected a feature subset larger than then specified via the `k_features` tuple max-value [#213](https://github.com/rasbt/mlxtend/pull/213)


### Version 0.7.0 (2017-06-22)



##### Downloads

- [Source code (zip)](https://github.com/rasbt/mlxtend/archive/v0.7.0.zip)
- [Source code (tar.gz)](https://github.com/rasbt/mlxtend/archive/v0.7.0.tar.gz)

##### New Features

- New [mlxtend.plotting.ecdf](http://rasbt.github.io/mlxtend/user_guide/plotting/ecdf/) function for plotting empirical cumulative distribution functions ([#196](https://github.com/rasbt/mlxtend/pull/196)).
- New [`StackingCVRegressor`](http://rasbt.github.io/mlxtend/user_guide/regressor/StackingCVRegressor/) for stacking regressors with out-of-fold predictions to prevent overfitting ([#201](https://github.com/rasbt/mlxtend/pull/201)via [Eike Dehling](https://github.com/EikeDehling)).

##### Changes

- The TensorFlow estimator have been removed from mlxtend, since TensorFlow has now very convenient ways to build on estimators, which render those implementations obsolete.
- `plot_decision_regions` now supports plotting decision regions for more than 2 training features [#189](https://github.com/rasbt/mlxtend/pull/189), via [James Bourbeau](https://github.com/jrbourbeau)).
- Parallel execution in `mlxtend.feature_selection.SequentialFeatureSelector` and `mlxtend.feature_selection.ExhaustiveFeatureSelector` is now performed over different feature subsets instead of the different cross-validation folds to better utilize machines with multiple processors if the number of features is large ([#193](https://github.com/rasbt/mlxtend/pull/193), via [@whalebot-helmsman](https://github.com/whalebot-helmsman)).
- Raise meaningful error messages if pandas `DataFrame`s or Python lists of lists are fed into the `StackingCVClassifer` as a `fit` arguments ([198](https://github.com/rasbt/mlxtend/pull/198)).
- The `n_folds` parameter of the `StackingCVClassifier` was changed to `cv` and can now accept any kind of cross validation technique that is available from scikit-learn. For example, `StackingCVClassifier(..., cv=StratifiedKFold(n_splits=3))` or `StackingCVClassifier(..., cv=GroupKFold(n_splits=3))` ([#203](https://github.com/rasbt/mlxtend/pull/203), via [Konstantinos Paliouras](https://github.com/sque)).

##### Bug Fixes

- `SequentialFeatureSelector` now correctly accepts a `None` argument for the `scoring` parameter to infer the default scoring metric from scikit-learn classifiers and regressors ([#171](https://github.com/rasbt/mlxtend/pull/171)).
- The `plot_decision_regions` function now supports pre-existing axes objects generated via matplotlib's `plt.subplots`. ([#184](https://github.com/rasbt/mlxtend/pull/184), [see example](http://rasbt.github.io/mlxtend/user_guide/plotting/plot_decision_regions/#example-6-working-with-existing-axes-objects-using-subplots))
- Made `math.num_combinations` and `math.num_permutations` numerically stable for large numbers of combinations and permutations ([#200](https://github.com/rasbt/mlxtend/pull/200)).


### Version 0.6.0 (2017-03-18)


##### Downloads

- [Source code (zip)](https://github.com/rasbt/mlxtend/archive/v0.6.0.zip)
- [Source code (tar.gz)](https://github.com/rasbt/mlxtend/archive/v0.6.0.tar.gz)

##### New Features

- An `association_rules` function is implemented that allows to generate rules based on a list of frequent itemsets (via [Joshua Goerner](https://github.com/JoshuaGoerner)).

##### Changes

- Adds a black `edgecolor` to plots via `plotting.plot_decision_regions` to make markers more distinguishable from the background in `matplotlib>=2.0`.
- The `association` submodule was renamed to `frequent_patterns`.

##### Bug Fixes

- The `DataFrame` index of `apriori` results are now unique and ordered.
- Fixed typos in autompg and wine datasets (via [James Bourbeau](https://github.com/jrbourbeau)).


### Version 0.5.1 (2017-02-14)


##### Downloads

- [Source code (zip)](https://github.com/rasbt/mlxtend/archive/v0.5.1.zip)
- [Source code (tar.gz)](https://github.com/rasbt/mlxtend/archive/v0.5.1.tar.gz)

##### New Features

- The `EnsembleVoteClassifier` has a new `refit` attribute that prevents refitting classifiers if `refit=False` to save computational time.
- Added a new `lift_score` function in `evaluate` to compute lift score (via [Batuhan Bardak](https://github.com/bbardakk)).
- `StackingClassifier` and `StackingRegressor` support multivariate targets if the underlying models do (via [kernc](https://github.com/kernc)).
- `StackingClassifier` has a new `use_features_in_secondary` attribute like `StackingCVClassifier`.

##### Changes

- Changed default verbosity level in `SequentialFeatureSelector` to 0
- The `EnsembleVoteClassifier` now raises a `NotFittedError` if the estimator wasn't `fit` before calling `predict`. (via [Anton Loss](https://github.com/avloss))
- Added new TensorFlow variable initialization syntax to guarantee compatibility with TensorFlow 1.0

##### Bug Fixes

- Fixed wrong default value for `k_features` in `SequentialFeatureSelector`
- Cast selected feature subsets in the `SequentialFeautureSelector` as sets to prevent the iterator from getting stuck if the `k_idx` are different permutations of the same combination (via [Zac Wellmer](https://github.com/zacwellmer)).
- Fixed an issue with learning curves that caused the performance metrics to be reversed (via [ipashchenko](https://github.com/ipashchenko))
- Fixed a bug that could occur in the `SequentialFeatureSelector` if there are similarly-well performing subsets in the floating variants (via [Zac Wellmer](https://github.com/zacwellmer)).



### Version 0.5.0 (2016-11-09)

##### Downloads

- [Source code (zip)](https://github.com/rasbt/mlxtend/archive/v0.5.0.zip)
- [Source code (tar.gz)](https://github.com/rasbt/mlxtend/archive/v0.5.0.tar.gz)

##### New Features

- New `ExhaustiveFeatureSelector` estimator in `mlxtend.feature_selection` for evaluating all feature combinations in a specified range
- The `StackingClassifier` has a new parameter `average_probas` that is set to `True` by default to maintain the current behavior. A deprecation warning was added though, and it will default to `False` in future releases (0.6.0); `average_probas=False` will result in stacking of the level-1 predicted probabilities rather than averaging these.
- New `StackingCVClassifier` estimator in 'mlxtend.classifier' for implementing a stacking ensemble that uses cross-validation techniques for training the meta-estimator to avoid overfitting ([Reiichiro Nakano](https://github.com/reiinakano))
- New `OnehotTransactions` encoder class added to the `preprocessing` submodule for transforming transaction data into a one-hot encoded array
- The `SequentialFeatureSelector` estimator in `mlxtend.feature_selection` now is safely stoppable mid-process by control+c, and deprecated `print_progress` in favor of a more tunable `verbose` parameter ([Will McGinnis](https://github.com/wdm0006))
- New `apriori` function in `association` to extract frequent itemsets from transaction data for association rule mining
- New `checkerboard_plot` function in `plotting` to plot checkerboard tables / heat maps
- New `mcnemar_table` and `mcnemar` functions in `evaluate` to compute 2x2 contingency tables and McNemar's test

##### Changes

- All plotting functions have been moved to `mlxtend.plotting` for compatibility reasons with continuous integration services and to make the installation of `matplotlib` optional for users of `mlxtend`'s core functionality
- Added a compatibility layer for `scikit-learn 0.18` using the new `model_selection` module  while maintaining backwards compatibility to scikit-learn 0.17.

##### Bug Fixes

- `mlxtend.plotting.plot_decision_regions` now draws decision regions correctly if more than 4 class labels are present
- Raise `AttributeError` in `plot_decision_regions` when the `X_higlight` argument is a 1D array ([chkoar](https://github.com/chkoar))



### Version 0.4.2 (2016-08-24)

##### Downloads

- [Source code (zip)](https://github.com/rasbt/mlxtend/archive/v0.4.2.zip)
- [Source code (tar.gz)](https://github.com/rasbt/mlxtend/archive/v0.4.2.tar.gz)
- [PDF documentation](http://sebastianraschka.com/pdf/mlxtend-latest.pdf)

##### New Features

- Added `preprocessing.CopyTransformer`, a mock class that returns copies of
imput arrays via `transform` and `fit_transform`

##### Changes

- Added AppVeyor to CI to ensure MS Windows compatibility
- Dataset are now saved as compressed .txt or .csv files rather than being imported as Python objects
- `feature_selection.SequentialFeatureSelector` now supports the selection of `k_features` using a tuple to specify a "min-max" `k_features` range
- Added "SVD solver" option to the `PrincipalComponentAnalysis`
- Raise a `AttributeError` with "not fitted" message in `SequentialFeatureSelector` if `transform` or `get_metric_dict` are called prior to `fit`
- Use small, positive bias units in `TfMultiLayerPerceptron`'s hidden layer(s) if the activations are ReLUs in order to avoid dead neurons
- Added an optional `clone_estimator` parameter to the `SequentialFeatureSelector` that defaults to `True`, avoiding the modification of the original estimator objects
- More rigorous type and shape checks in the `evaluate.plot_decision_regions` function
- `DenseTransformer` now doesn't raise and error if the input array is *not* sparse
- API clean-up using scikit-learn's `BaseEstimator` as parent class for `feature_selection.ColumnSelector`

##### Bug Fixes

- Fixed a problem when a tuple-range was provided as argument to the `SequentialFeatureSelector`'s `k_features` parameter and the scoring metric was more negative than -1 (e.g., as in scikit-learn's MSE scoring function) (wahutch](https://github.com/wahutch))
- Fixed an `AttributeError` issue when `verbose` > 1 in `StackingClassifier`
- Fixed a bug in `classifier.SoftmaxRegression` where the mean values of the offsets were used to update the bias units rather than their sum
- Fixed rare bug in MLP `_layer_mapping` functions that caused a swap between the random number generation seed when initializing weights and biases

### Version 0.4.1 (2016-05-01)

##### Downloads

- [Source code (zip)](https://github.com/rasbt/mlxtend/archive/v0.4.1.zip)
- [Source code (tar.gz)](https://github.com/rasbt/mlxtend/archive/v0.4.1.tar.gz)
- [PDF documentation](http://sebastianraschka.com/pdf/mlxtend-0.4.1.pdf)

##### New Features

- New TensorFlow estimator for Linear Regression (`tf_regressor.TfLinearRegression`)
- New k-means clustering estimator ([`cluster.Kmeans`](./user_guide/cluster/Kmeans.md))
- New TensorFlow k-means clustering estimator (`tf_cluster.Kmeans`)

##### Changes

- Due to refactoring of the estimator classes, the `init_weights` parameter of the `fit` methods was globally renamed to `init_params`
- Overall performance improvements of estimators due to code clean-up and refactoring
- Added several additional checks for correct array types and more meaningful exception messages
- Added optional `dropout` to the `tf_classifier.TfMultiLayerPerceptron` classifier for regularization
- Added an optional `decay` parameter to the `tf_classifier.TfMultiLayerPerceptron` classifier for adaptive learning via an exponential decay of the learning rate eta
- Replaced old `NeuralNetMLP` by more streamlined `MultiLayerPerceptron` (`classifier.MultiLayerPerceptron`); now also with softmax in the output layer and categorical cross-entropy loss.
- Unified `init_params` parameter for fit functions to continue training where the algorithm left off (if supported)

### Version 0.4.0 (2016-04-09)

##### New Features


- New `TfSoftmaxRegression` classifier using Tensorflow (`tf_classifier.TfSoftmaxRegression`)
- New `SoftmaxRegression` classifier (`classifier.SoftmaxRegression`)
- New `TfMultiLayerPerceptron` classifier using Tensorflow (`tf_classifier.TfMultiLayerPerceptron`)
- New `StackingRegressor` ([`regressor.StackingRegressor`](./user_guide/regressor/StackingRegressor.md))
- New `StackingClassifier` ([`classifier.StackingClassifier`](./user_guide/classifier/StackingClassifier.md))
- New function for one-hot encoding of class labels ([`preprocessing.one_hot`](./user_guide/preprocessing/one-hot_encoding.md))
- Added `GridSearch` support to the `SequentialFeatureSelector` ([`feature_selection/.SequentialFeatureSelector`](./user_guide/feature_selection/SequentialFeatureSelector.md))
- `evaluate.plot_decision_regions` improvements:
    - Function now handles class y-class labels correctly if array is of type `float`
    - Correct handling of input arguments `markers` and `colors`
    - Accept an existing `Axes` via the `ax` argument
- New `print_progress` parameter for all generalized models and multi-layer neural networks for printing time elapsed, ETA, and the current cost of the current epoch
- Minibatch learning for `classifier.LogisticRegression`, `classifier.Adaline`, and `regressor.LinearRegression` plus streamlined API
- New Principal Component Analysis class via [`mlxtend.feature_extraction.PrincipalComponentAnalysis`](./user_guide/feature_extraction/PrincipalComponentAnalysis.md)
- New RBF Kernel Principal Component Analysis class via [`mlxtend.feature_extraction.RBFKernelPCA`](./user_guide/feature_extraction/RBFKernelPCA.md)
- New Linear Discriminant Analysis class via [`mlxtend.feature_extraction.LinearDiscriminantAnalysis`](./user_guide/feature_extraction/LinearDiscriminantAnalysis.md)

##### Changes

- The `column` parameter in `mlxtend.preprocessing.standardize` now defaults to `None` to standardize all columns more conveniently

### Version 0.3.0 (2016-01-31)

##### Downloads

- [Source code (zip)](https://github.com/rasbt/mlxtend/archive/v0.3.0.zip)
- [Source code (tar.gz)](https://github.com/rasbt/mlxtend/archive/v0.3.0.tar.gz)

##### New Features

- Added a progress bar tracker to `classifier.NeuralNetMLP`
- Added a function to score predicted vs. target class labels `evaluate.scoring`
- Added confusion matrix functions to create (`evaluate.confusion_matrix`) and plot (`evaluate.plot_confusion_matrix`) confusion matrices
- New style parameter and improved axis scaling in `mlxtend.evaluate.plot_learning_curves`
- Added `loadlocal_mnist` to `mlxtend.data` for streaming MNIST from a local byte files into numpy arrays
- New `NeuralNetMLP` parameters: `random_weights`, `shuffle_init`, `shuffle_epoch`
- New `SFS` features such as the generation of pandas `DataFrame` results tables and plotting functions (with confidence intervals, standard deviation, and standard error bars)
- Added support for regression estimators in `SFS`
- Added Boston `housing dataset`
- New `shuffle` parameter for `classifier.NeuralNetMLP`

##### Changes

- The `mlxtend.preprocessing.standardize` function now optionally returns the parameters, which are estimated from the array, for re-use. A further improvement makes the `standardize` function smarter in order to avoid zero-division errors
- Cosmetic improvements to the `evaluate.plot_decision_regions` function such as hiding plot axes
- Renaming of `classifier.EnsembleClassfier` to `classifier.EnsembleVoteClassifier`
- Improved random weight initialization in `Perceptron`, `Adaline`, `LinearRegression`, and `LogisticRegression`
- Changed `learning` parameter of `mlxtend.classifier.Adaline` to `solver` and added "normal equation" as closed-form solution solver
- Hide y-axis labels in `mlxtend.evaluate.plot_decision_regions` in 1 dimensional evaluations
- Sequential Feature Selection algorithms were unified into a single `SequentialFeatureSelector` class with parameters to enable floating selection and toggle between forward and backward selection.
- Stratified sampling of MNIST (now 500x random samples from each of the 10 digit categories)
- Renaming `mlxtend.plotting` to `mlxtend.general_plotting` in order to distinguish general plotting function from specialized utility function such as `evaluate.plot_decision_regions`

### Version 0.2.9 (2015-07-14)

##### Downloads

- [Source code (zip)](https://github.com/rasbt/mlxtend/archive/v0.2.9.zip)
- [Source code (tar.gz)](https://github.com/rasbt/mlxtend/archive/v0.2.9.tar.gz)

##### New Features

- Sequential Feature Selection algorithms: SFS, SFFS, SBS, and SFBS

##### Changes

- Changed `regularization` & `lambda` parameters in `LogisticRegression` to single parameter `l2_lambda`

### Version 0.2.8 (2015-06-27)

- API changes:
    - `mlxtend.sklearn.EnsembleClassifier` -> `mlxtend.classifier.EnsembleClassifier`
    -  `mlxtend.sklearn.ColumnSelector` -> `mlxtend.feature_selection.ColumnSelector`
    -  `mlxtend.sklearn.DenseTransformer` -> `mlxtend.preprocessing.DenseTransformer`
    - `mlxtend.pandas.standardizing` ->  `mlxtend.preprocessing.standardizing`
    - `mlxtend.pandas.minmax_scaling` ->  `mlxtend.preprocessing.minmax_scaling`
    -  `mlxtend.matplotlib` -> `mlxtend.plotting`
- Added momentum learning parameter (alpha coefficient) to `mlxtend.classifier.NeuralNetMLP`.
- Added adaptive learning rate (decrease constant) to `mlxtend.classifier.NeuralNetMLP`.
- `mlxtend.pandas.minmax_scaling` became `mlxtend.preprocessing.minmax_scaling`  and also supports NumPy arrays now
- `mlxtend.pandas.standardizing` became `mlxtend.preprocessing.standardizing` and now supports both NumPy arrays and pandas DataFrames; also, now `ddof` parameters to set the degrees of freedom when calculating the standard deviation

### Version 0.2.7 (2015-06-20)

- Added multilayer perceptron (feedforward artificial neural network) classifier as `mlxtend.classifier.NeuralNetMLP`.
- Added 5000 labeled trainingsamples from the MNIST handwritten digits dataset to `mlxtend.data`


### Version 0.2.6 (2015-05-08)

- Added ordinary least square regression using different solvers (gradient and stochastic gradient descent, and the closed form solution (normal equation)
- Added option for random weight initialization to logistic regression classifier and updated l2 regularization
- Added `wine` dataset to `mlxtend.data`
- Added `invert_axes` parameter `mlxtend.matplotlib.enrichtment_plot` to optionally plot the "Count" on the x-axis
- New `verbose` parameter for `mlxtend.sklearn.EnsembleClassifier` by [Alejandro C. Bahnsen](https://github.com/albahnsen)
- Added `mlxtend.pandas.standardizing` to standardize columns in a Pandas DataFrame
- Added parameters `linestyles` and `markers` to `mlxtend.matplotlib.enrichment_plot`
- `mlxtend.regression.lin_regplot` automatically adds np.newaxis and works w. python lists
- Added tokenizers: `mlxtend.text.extract_emoticons` and `mlxtend.text.extract_words_and_emoticons`


### Version 0.2.5 (2015-04-17)

- Added Sequential Backward Selection (mlxtend.sklearn.SBS)
- Added `X_highlight` parameter to `mlxtend.evaluate.plot_decision_regions` for highlighting test data points.
- Added mlxtend.regression.lin_regplot to plot the fitted line from linear regression.
- Added mlxtend.matplotlib.stacked_barplot to conveniently produce stacked barplots using pandas `DataFrame`s.
- Added mlxtend.matplotlib.enrichment_plot

### Version 0.2.4 (2015-03-15)

- Added `scoring` to `mlxtend.evaluate.learning_curves` (by user pfsq)
- Fixed setup.py bug caused by the missing README.html file
- matplotlib.category_scatter for pandas DataFrames and Numpy arrays

### Version 0.2.3 (2015-03-11)

- Added Logistic regression
- Gradient descent and stochastic gradient descent perceptron was changed
  to Adaline (Adaptive Linear Neuron)
- Perceptron and Adaline for {0, 1} classes
- Added `mlxtend.preprocessing.shuffle_arrays_unison` function to
  shuffle one or more NumPy arrays.
- Added shuffle and random seed parameter to stochastic gradient descent classifier.
- Added `rstrip` parameter to `mlxtend.file_io.find_filegroups` to allow trimming of base names.
- Added `ignore_substring` parameter to `mlxtend.file_io.find_filegroups` and `find_files`.
- Replaced .rstrip in `mlxtend.file_io.find_filegroups` with more robust regex.
- Gridsearch support for `mlxtend.sklearn.EnsembleClassifier`

### Version 0.2.2 (2015-03-01)

- Improved robustness of EnsembleClassifier.
- Extended plot_decision_regions() functionality for plotting 1D decision boundaries.
- Function matplotlib.plot_decision_regions was reorganized  to evaluate.plot_decision_regions .
- evaluate.plot_learning_curves() function added.
- Added Rosenblatt, gradient descent, and stochastic gradient descent perceptrons.

### Version 0.2.1 (2015-01-20)

- Added mlxtend.pandas.minmax_scaling - a function to rescale pandas DataFrame columns.
- Slight update to the EnsembleClassifier interface (additional `voting` parameter)
- Fixed EnsembleClassifier to return correct class labels if class labels are not
  integers from 0 to n.
- Added new matplotlib function to plot decision regions of classifiers.

### Version 0.2.0 (2015-01-13)

- Improved mlxtend.text.generalize_duplcheck to remove duplicates and prevent endless looping issue.
- Added `recursive` search parameter to mlxtend.file_io.find_files.
- Added `check_ext` parameter mlxtend.file_io.find_files to search based on file extensions.
- Default parameter to ignore invisible files for mlxtend.file_io.find.
- Added `transform` and `fit_transform` to the `EnsembleClassifier`.
- Added mlxtend.file_io.find_filegroups function.

### Version 0.1.9 (2015-01-10)

- Implemented scikit-learn EnsembleClassifier (majority voting rule) class.

### Version 0.1.8 (2015-01-07)

- Improvements to mlxtend.text.generalize_names to handle certain Dutch last name prefixes (van, van der, de, etc.).
- Added mlxtend.text.generalize_name_duplcheck function to apply mlxtend.text.generalize_names function to a pandas DataFrame without creating duplicates.

### Version 0.1.7 (2015-01-07)

- Added text utilities with name generalization function.
- Added  and file_io utilities.

### Version 0.1.6 (2015-01-04)

- Added combinations and permutations estimators.

### Version 0.1.5 (2014-12-11)

- Added `DenseTransformer` for pipelines and grid search.


### Version 0.1.4 (2014-08-20)

- `mean_centering` function is now a Class that creates `MeanCenterer` objects
  that can be used to fit data via the `fit` method, and center data at the column
  means via the `transform` and `fit_transform` method.


### Version 0.1.3 (2014-08-19)

- Added `preprocessing` module and `mean_centering` function.


### Version 0.1.2 (2014-08-19)

- Added `matplotlib` utilities and `remove_borders` function.


### Version 0.1.1 (2014-08-13)

- Simplified code for ColumnSelector.<|MERGE_RESOLUTION|>--- conflicted
+++ resolved
@@ -26,12 +26,7 @@
 
 ##### Bug Fixes
 
-<<<<<<< HEAD
-- The eigenvectors maybe have not been sorted in certain edge cases in `LinearDiscriminantAnalysis`. ([#478](https://github.com/rasbt/mlxtend/pull/478))
-=======
-- The eigenvectors maybe have not been sorted in certain edge cases if solver was `'eigen'` in `PrincipalComponentAnalysis`. ([#477](https://github.com/rasbt/mlxtend/pull/477))
->>>>>>> 4a9e5e0d
-
+- The eigenvectors maybe have not been sorted in certain edge cases if solver was `'eigen'` in `PrincipalComponentAnalysis` and `LinearDiscriminantAnalysis`. ([#477](https://github.com/rasbt/mlxtend/pull/477), [#478](https://github.com/rasbt/mlxtend/pull/478))
 
 
 ### Version 0.14.0 (11-09-2018)
